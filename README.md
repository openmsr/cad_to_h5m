[![N|Python](https://www.python.org/static/community_logos/python-powered-w-100x40.png)](https://www.python.org)

[![CircleCI](https://circleci.com/gh/fusion-energy/cad_to_h5m/tree/main.svg?style=svg)](https://circleci.com/gh/fusion-energy/cad_to_h5m/tree/main) [![CI with docker build](https://github.com/fusion-energy/cad_to_h5m/actions/workflows/ci_with_docker_build.yml/badge.svg)](https://github.com/fusion-energy/cad_to_h5m/actions/workflows/ci_with_docker_build.yml)

[![PyPI](https://img.shields.io/pypi/v/cad-to-h5m?color=brightgreen&label=pypi&logo=grebrightgreenen&logoColor=green)](https://pypi.org/project/cad-to-h5m/)

[![codecov](https://codecov.io/gh/fusion-energy/cad_to_h5m/branch/main/graph/badge.svg)](https://codecov.io/gh/fusion-energy/cad_to_h5m)

[![docker-publish-release](https://github.com/fusion-energy/cad_to_h5m/actions/workflows/docker_publish.yml/badge.svg)](https://github.com/fusion-energy/cad_to_h5m/actions/workflows/docker_publish.yml)

This is a minimal Python package that provides both **command line** and
**API** interfaces for converting **multiple** CAD files (STP and SAT format)
into a DAGMC h5m file using the Cubit Python API.

This is useful for creating the DAGMC geometry for use in compatible neutronics
codes such as OpenMC, FLUKA and MCNP.

The geometry is tagged wih material names, optional imprinted and merging
during the process which can speed up particle transport.

<!-- 
# Command line usage

Perhaps the most common use of this program is to convert a STP file into
DAGMC geometry.
```bash
cad-to-h5m -i part1.stp -o dagmc.h5m -t mat:1 -c /opt/Coreform-Cubit-2021.5/bin/
```

- the ```-i``` or ```--input``` argument specifies the input CAD filename(s)
- the ```-o``` or ```--output``` argument specifies the output h5m filename
- the ```-t``` or ```--tags``` argument specifies the tags to apply to the CAD volumes.
- the ```-c``` or ```--cubit``` argument specifies the path to the Cubit python3 folder
- the ```-v``` or ```--verbose``` argument enables (true) or disables (false) the printing of additional details

Multiple STP or SAT files can also be combined and converted into a DAGMC
geometry. This example combines two STP files into a single geometry with
seperate material tags for each STP file and saves the result as a h5m file.

```bash
cad-to-h5m -i part1.stp part2.stp -o dagmc.h5m -t mat:1 mat:2 -c /opt/Coreform-Cubit-2021.5/bin/
```

It is also possible to convert .sat files in the following way.

```bash
cad-to-h5m -i part1.sat -o dagmc.h5m -t mat:1 -c /opt/Coreform-Cubit-2021.5/bin/
``` -->

# Python API usage

Creating a h5m file from a single STP file called ```part1.stp``` and applying
a material tag to the volume.

```python
from cad_to_h5m import cad_to_h5m

cad_to_h5m(
    files_with_tags={'filename':'part1.stp', 'material_tags':'m1'},
    h5m_filename='dagmc.h5m',
    tags='mat:1',
    cubit_path='/opt/Coreform-Cubit-2021.5/bin/'
)
```

Creating a h5m file from two STP files called ```part1.stp``` and ```part2.stp```.
Both parts have distinct material tag applied to them and the result is output
as a h5m file with the filename dagmc.h5m.

```python
from cad_to_h5m import cad_to_h5m

cad_to_h5m(
    files_with_tags={
        'filename':'part1.stp', 'material_tags':'m1'
        'filename':'part2.stp', 'material_tags':'m2'
    },
<<<<<<< HEAD
    output='dagmc.h5m',
    tags=['mat:1', 'mat:2'],
=======
    h5m_filename='dagmc.h5m',
>>>>>>> 0aed7d0c
    cubit_path='/opt/Coreform-Cubit-2021.5/bin/'
)
```

Creating a h5m file from a single SAT is a similar process. Note the .sat file
extension.

```python
from cad_to_h5m import cad_to_h5m

cad_to_h5m(
<<<<<<< HEAD
    files_with_tags={'filename':'part1.sat', 'material_tags':'m1'},
    output='dagmc.h5m',
    tags='mat:1',
    cubit_path='/opt/Coreform-Cubit-2021.5/bin/'
)
```

Creating a EXODUS mesh files compatible with the DAGMC Unstructured  mesh format
is also possible. Another entry must be added to the ```files_with_tags```
argument. The following command will produce a ```unstructured_mesh_file.exo```
file that can then be used in DAGMC compatable neutronics codes. There are examples
[1](https://docs.openmc.org/en/latest/examples/unstructured-mesh-part-i.html)
[2](https://docs.openmc.org/en/latest/examples/unstructured-mesh-part-ii.html) 
for the use of unstructured meshes in OpenMC.

```python
from cad_to_h5m import cad_to_h5m

cad_to_h5m(
    files_with_tags={'filename':'part1.sat', 'material_tags':'m1', 'tet_mesh': 'size 0.5'},
    output='dagmc.h5m',
    tags='mat:1',
    cubit_path='/opt/Coreform-Cubit-2021.5/bin/'
    exo_filename='unstructured_mesh_file.exo'
=======
    files_with_tags={'filename':'part1.sat', 'material_tags':'m1'},,
    h5m_filename='dagmc.h5m',
    cubit_path='/opt/Coreform-Cubit-2021.5/bin/'
>>>>>>> 0aed7d0c
)
```

# Installation

The package is available via the PyPi package manager and the recommended
method of installing is via pip.
```bash
pip install cad_to_h5m
```

Some Python dependencies (such as Numpy) are installed during the ```pip install cad_to_h5m``` process, however [Cubit](https://coreform.com/products/coreform-cubit/) needs
to be installed seperatly to make full use of this package.<|MERGE_RESOLUTION|>--- conflicted
+++ resolved
@@ -75,12 +75,7 @@
         'filename':'part1.stp', 'material_tags':'m1'
         'filename':'part2.stp', 'material_tags':'m2'
     },
-<<<<<<< HEAD
-    output='dagmc.h5m',
-    tags=['mat:1', 'mat:2'],
-=======
     h5m_filename='dagmc.h5m',
->>>>>>> 0aed7d0c
     cubit_path='/opt/Coreform-Cubit-2021.5/bin/'
 )
 ```
@@ -92,9 +87,8 @@
 from cad_to_h5m import cad_to_h5m
 
 cad_to_h5m(
-<<<<<<< HEAD
     files_with_tags={'filename':'part1.sat', 'material_tags':'m1'},
-    output='dagmc.h5m',
+    h5m_filename='dagmc.h5m',
     tags='mat:1',
     cubit_path='/opt/Coreform-Cubit-2021.5/bin/'
 )
@@ -113,15 +107,10 @@
 
 cad_to_h5m(
     files_with_tags={'filename':'part1.sat', 'material_tags':'m1', 'tet_mesh': 'size 0.5'},
-    output='dagmc.h5m',
+    h5m_filename='dagmc.h5m',
     tags='mat:1',
     cubit_path='/opt/Coreform-Cubit-2021.5/bin/'
     exo_filename='unstructured_mesh_file.exo'
-=======
-    files_with_tags={'filename':'part1.sat', 'material_tags':'m1'},,
-    h5m_filename='dagmc.h5m',
-    cubit_path='/opt/Coreform-Cubit-2021.5/bin/'
->>>>>>> 0aed7d0c
 )
 ```
 
