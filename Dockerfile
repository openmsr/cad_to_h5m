--- conflicted
+++ resolved
@@ -71,12 +71,10 @@
 # helps to identify Cubit related errrors
 ENV CUBIT_VERBOSE=5
 
-<<<<<<< HEAD
 COPY requirements-test.txt requirements-test.txt
 RUN pip install -r requirements-test.txt
 RUN conda install -c conda-forge moab
-=======
->>>>>>> b8e1eda1
+
 
 FROM dependencies as final
 
